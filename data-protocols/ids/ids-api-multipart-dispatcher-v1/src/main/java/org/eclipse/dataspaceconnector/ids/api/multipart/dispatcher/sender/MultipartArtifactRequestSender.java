/*
 *  Copyright (c) 2020, 2021 Fraunhofer Institute for Software and Systems Engineering
 *
 *  This program and the accompanying materials are made available under the
 *  terms of the Apache License, Version 2.0 which is available at
 *  https://www.apache.org/licenses/LICENSE-2.0
 *
 *  SPDX-License-Identifier: Apache-2.0
 *
 *  Contributors:
 *       Fraunhofer Institute for Software and Systems Engineering - initial API and implementation
 *
 */

package org.eclipse.dataspaceconnector.ids.api.multipart.dispatcher.sender;

import com.fasterxml.jackson.databind.ObjectMapper;
import de.fraunhofer.iais.eis.ArtifactRequestMessageBuilder;
import de.fraunhofer.iais.eis.DynamicAttributeToken;
import de.fraunhofer.iais.eis.Message;
import de.fraunhofer.iais.eis.RequestInProcessMessage;
import okhttp3.OkHttpClient;
import org.eclipse.dataspaceconnector.ids.api.multipart.dispatcher.message.MultipartRequestInProcessResponse;
import org.eclipse.dataspaceconnector.ids.spi.IdsId;
import org.eclipse.dataspaceconnector.ids.spi.IdsType;
import org.eclipse.dataspaceconnector.ids.spi.spec.extension.ArtifactRequestMessagePayload;
import org.eclipse.dataspaceconnector.ids.spi.transform.TransformerRegistry;
import org.eclipse.dataspaceconnector.ids.transform.IdsProtocol;
import org.eclipse.dataspaceconnector.spi.EdcException;
import org.eclipse.dataspaceconnector.spi.iam.IdentityService;
import org.eclipse.dataspaceconnector.spi.monitor.Monitor;
import org.eclipse.dataspaceconnector.spi.security.Vault;
import org.eclipse.dataspaceconnector.spi.types.domain.transfer.DataRequest;
import org.jetbrains.annotations.NotNull;

import java.net.URI;
import java.util.Collections;

/**
 * IdsMultipartSender implementation for data requests. Sends IDS ArtifactRequestMessages and
 * expects an IDS RequestInProcessMessage as the response.
 */
public class MultipartArtifactRequestSender extends IdsMultipartSender<DataRequest, MultipartRequestInProcessResponse> {

<<<<<<< HEAD
=======
    private final TransformerRegistry transformerRegistry;
    private final Vault vault;

>>>>>>> 2aa4e7d2
    public MultipartArtifactRequestSender(@NotNull String connectorId,
                                          @NotNull OkHttpClient httpClient,
                                          @NotNull ObjectMapper objectMapper,
                                          @NotNull Monitor monitor,
                                          @NotNull Vault vault,
                                          @NotNull IdentityService identityService,
                                          @NotNull TransformerRegistry transformerRegistry) {
<<<<<<< HEAD
        super(connectorId, httpClient, objectMapper, monitor, identityService, transformerRegistry);
=======
        super(connectorId, httpClient, objectMapper, monitor, identityService);
        this.vault = Objects.requireNonNull(vault);
        this.transformerRegistry = Objects.requireNonNull(transformerRegistry, "transformerRegistry");
>>>>>>> 2aa4e7d2
    }

    @Override
    public Class<DataRequest> messageType() {
        return DataRequest.class;
    }

    @Override
    protected String retrieveRemoteConnectorId(DataRequest request) {
        return request.getConnectorId();
    }

    @Override
    protected String retrieveRemoteConnectorAddress(DataRequest request) {
        return request.getConnectorAddress();
    }

    @Override
    protected Message buildMessageHeader(DataRequest request, DynamicAttributeToken token) {
        IdsId artifactIdsId = IdsId.Builder.newInstance()
                .value(request.getAssetId())
                .type(IdsType.ARTIFACT)
                .build();
<<<<<<< HEAD
        var transformationResult = getTransformerRegistry().transform(id, URI.class);
        if (transformationResult.hasProblems()) {
=======
        IdsId contractIdsId = IdsId.Builder.newInstance()
                .value(request.getContractId())
                .type(IdsType.CONTRACT)
                .build();
        var artifactTransformationResult = transformerRegistry.transform(artifactIdsId, URI.class);
        if (artifactTransformationResult.hasProblems()) {
>>>>>>> 2aa4e7d2
            throw new EdcException("Failed to create artifact ID from asset.");
        }

        var contractTransformationResult = transformerRegistry.transform(contractIdsId, URI.class);
        if (artifactTransformationResult.hasProblems()) {
            throw new EdcException("Failed to create contract ID from asset.");
        }

        var artifactId = artifactTransformationResult.getOutput();
        var contractId = contractTransformationResult.getOutput();

        return new ArtifactRequestMessageBuilder()
                ._modelVersion_(IdsProtocol.INFORMATION_MODEL_VERSION)
                //._issued_(gregorianNow()) TODO once https://github.com/eclipse-dataspaceconnector/DataSpaceConnector/issues/236 is done
                ._securityToken_(token)
                ._issuerConnector_(getConnectorId())
                ._senderAgent_(getConnectorId())
                ._recipientConnector_(Collections.singletonList(URI.create(request.getConnectorId())))
                ._requestedArtifact_(artifactId)
                ._transferContract_(contractId)
                .build();
    }

    @Override
    protected String buildMessagePayload(DataRequest request) throws Exception {

        ArtifactRequestMessagePayload.Builder requestPayloadBuilder = ArtifactRequestMessagePayload.Builder.newInstance()
                .dataDestination(request.getDataDestination());

        if (request.getDataDestination().getKeyName() != null) {
            String secret = vault.resolveSecret(request.getDataDestination().getKeyName());
            requestPayloadBuilder = requestPayloadBuilder.secret(secret);
        }

        ObjectMapper objectMapper = getObjectMapper();
        return objectMapper.writeValueAsString(requestPayloadBuilder.build());
    }

    @Override
    protected MultipartRequestInProcessResponse getResponseContent(IdsMultipartParts parts) throws Exception {
        Message header = getObjectMapper().readValue(parts.getHeader(), Message.class);
        String payload = null;
        if (parts.getPayload() != null) {
            payload = new String(parts.getPayload().readAllBytes());
        }

        if (header instanceof RequestInProcessMessage) {
            // TODO Update TransferProcess State Machine
        } else {
            // TODO Update TransferProcess State Machine
        }

        return MultipartRequestInProcessResponse.Builder.newInstance()
                .header(header)
                .payload(payload)
                .build();
    }
}<|MERGE_RESOLUTION|>--- conflicted
+++ resolved
@@ -35,6 +35,7 @@
 
 import java.net.URI;
 import java.util.Collections;
+import java.util.Objects;
 
 /**
  * IdsMultipartSender implementation for data requests. Sends IDS ArtifactRequestMessages and
@@ -42,12 +43,8 @@
  */
 public class MultipartArtifactRequestSender extends IdsMultipartSender<DataRequest, MultipartRequestInProcessResponse> {
 
-<<<<<<< HEAD
-=======
-    private final TransformerRegistry transformerRegistry;
     private final Vault vault;
 
->>>>>>> 2aa4e7d2
     public MultipartArtifactRequestSender(@NotNull String connectorId,
                                           @NotNull OkHttpClient httpClient,
                                           @NotNull ObjectMapper objectMapper,
@@ -55,13 +52,8 @@
                                           @NotNull Vault vault,
                                           @NotNull IdentityService identityService,
                                           @NotNull TransformerRegistry transformerRegistry) {
-<<<<<<< HEAD
         super(connectorId, httpClient, objectMapper, monitor, identityService, transformerRegistry);
-=======
-        super(connectorId, httpClient, objectMapper, monitor, identityService);
         this.vault = Objects.requireNonNull(vault);
-        this.transformerRegistry = Objects.requireNonNull(transformerRegistry, "transformerRegistry");
->>>>>>> 2aa4e7d2
     }
 
     @Override
@@ -85,21 +77,16 @@
                 .value(request.getAssetId())
                 .type(IdsType.ARTIFACT)
                 .build();
-<<<<<<< HEAD
-        var transformationResult = getTransformerRegistry().transform(id, URI.class);
-        if (transformationResult.hasProblems()) {
-=======
         IdsId contractIdsId = IdsId.Builder.newInstance()
                 .value(request.getContractId())
                 .type(IdsType.CONTRACT)
                 .build();
-        var artifactTransformationResult = transformerRegistry.transform(artifactIdsId, URI.class);
+        var artifactTransformationResult = getTransformerRegistry().transform(artifactIdsId, URI.class);
         if (artifactTransformationResult.hasProblems()) {
->>>>>>> 2aa4e7d2
             throw new EdcException("Failed to create artifact ID from asset.");
         }
 
-        var contractTransformationResult = transformerRegistry.transform(contractIdsId, URI.class);
+        var contractTransformationResult = getTransformerRegistry().transform(contractIdsId, URI.class);
         if (artifactTransformationResult.hasProblems()) {
             throw new EdcException("Failed to create contract ID from asset.");
         }
